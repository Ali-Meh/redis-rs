[package]
name = "redis"
version = "0.15.2-alpha.0"
authors = ["Armin Ronacher <armin.ronacher@active-4.com>", "Jan-Erik Rediger <janerik@fnordig.de>"]
keywords = ["redis", "database"]
description = "Redis driver for Rust."
homepage = "https://github.com/mitsuhiko/redis-rs"
repository = "https://github.com/mitsuhiko/redis-rs"
documentation = "https://docs.rs/redis"
license = "BSD-3-Clause"
readme = "README.md"
edition = "2018"

[package.metadata.docs.rs]
all-features = true

[dependencies]
# These two are generally really common simple dependencies so it does not seem
# much of a point to optimize these, but these could in theory be removed for
# an indirection through std::Formatter.
dtoa = "0.4"
itoa = "0.4.3"

# This is a dependency that already exists in url
percent-encoding = "2.1"

# We need this for redis url parsing
url = "2.1"

# We need this for script support
sha1 = { version = ">= 0.2, < 0.7", optional = true }

combine = { version = "4.0.1", default-features = false, features = ["std"] }

# Only needed for AIO
bytes = { version = "0.5", optional = true }
futures-util = { version = "0.3.0", default-features = false, optional = true }
pin-project-lite = { version = "0.1", optional = true }
tokio-util = { version = "0.2", optional = true }
tokio = { version = "0.2.10", optional = true }

# Only needed for the connection manager
arc-swap = { version = "0.4.4", optional = true }
futures = { version = "0.3.3", optional = true }

# Only needed for the r2d2 feature
r2d2 = { version = "0.8.8", optional = true }

# Only needed for cluster
crc16 = { version = "0.4.0", optional = true }
rand = { version = "0.7.0", optional = true }
# Only needed for async_std support
async-std = { version = "1.5.0", optional = true}
async-trait = "0.1.24"

[features]
default = ["geospatial", "tokio-comp", "async-std-comp", "script"]
aio = ["bytes", "pin-project-lite", "futures-util", "futures-util/sink", "tokio/sync", "tokio/stream", "tokio/tcp", "tokio/uds", "tokio/io-util", "tokio-util", "tokio-util/codec", "combine/tokio-02"]
tokio-rt-core = ["tokio-comp", "tokio/rt-core"]
geospatial = []
cluster = ["crc16", "rand"]
script = ["sha1"]
<<<<<<< HEAD
async-std-comp = ["aio", "async-std"]
tokio-comp = ["aio", "tokio"]
=======
connection-manager = ["tokio-rt-core", "arc-swap", "futures"]
>>>>>>> be33c838

[dev-dependencies]
rand = "0.7"
net2 = "0.2"
assert_approx_eq = "1.0"
fnv = "1.0.5"
futures = "0.3"
criterion = "0.3"
partial-io = { version = "0.3", features = ["tokio", "quickcheck"] }
quickcheck = "0.6"
tokio = { version = "0.2", features = ["rt-core", "macros", "time"] }

[[test]]
name = "test_async"
required-features = ["tokio-rt-core"]

[[test]]
name = "test_async_async_std"
required-features = ["async-std-comp"]

[[test]]
name = "parser"
required-features = ["aio"]

[[bench]]
name = "bench_basic"
harness = false
required-features = ["tokio-rt-core"]

[[example]]
name = "async-multiplexed"
required-features = ["tokio-rt-core"]

[[example]]
name = "async-await"
required-features = ["aio"]

[[example]]
name = "async-connection-loss"
required-features = ["connection-manager"]<|MERGE_RESOLUTION|>--- conflicted
+++ resolved
@@ -60,12 +60,10 @@
 geospatial = []
 cluster = ["crc16", "rand"]
 script = ["sha1"]
-<<<<<<< HEAD
 async-std-comp = ["aio", "async-std"]
 tokio-comp = ["aio", "tokio"]
-=======
 connection-manager = ["tokio-rt-core", "arc-swap", "futures"]
->>>>>>> be33c838
+
 
 [dev-dependencies]
 rand = "0.7"
